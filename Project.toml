name = "GeneralAstrodynamics"
uuid = "8068df5b-8501-4530-bd82-d24d3c9619db"
authors = ["Joe Carpinelli <joseph.d.carpinelli@loopy.software>"]
version = "0.11.0"

[deps]
ArrayInterface = "4fba245c-0d91-5ea0-9b3e-6abc04ee57a9"
AstroTime = "c61b5328-d09d-5e37-a9a8-0eb41c39009c"
AstrodynamicalModels = "4282b555-f590-4262-b575-3e516e1493a7"
Contour = "d38c429a-6771-53c6-b99e-75d170b6e991"
CoordinateTransformations = "150eb455-5306-5404-9cee-2592286d6298"
Dates = "ade2ca70-3891-5945-98fb-dc099432e06a"
DifferentialEquations = "0c46a032-eb83-5123-abaf-570d42b7fbaa"
Distributed = "8ba89e20-285c-5b6f-9357-94700520ee1b"
DocStringExtensions = "ffbed154-4ef7-542d-bbb7-c09d3a79fcae"
LabelledArrays = "2ee39098-c373-598a-b85f-a56591580800"
LinearAlgebra = "37e2e46d-f89d-539d-b4ee-838fcccc9c8e"
Logging = "56ddb016-857b-54e1-b83d-db4d58db5568"
ModelingToolkit = "961ee093-0014-501f-94e3-6117800e7a78"
Plots = "91a5bcdd-55d7-5caf-9e0b-520d859cae80"
RecipesBase = "3cdcf5f2-1ef4-517c-9805-6587b60abb01"
Reexport = "189a3867-3050-52da-a836-e630ba90ab69"
Requires = "ae029012-a4dd-5104-9daa-d747884805df"
Roots = "f2b01f46-fcfa-551c-844a-d8ac1e96c665"
Rotations = "6038ab10-8711-5258-84ad-4b1120ba62dc"
StaticArrays = "90137ffa-7385-5640-81b9-e52037218182"
SymbolicUtils = "d1185830-fcd6-423d-90d6-eec64667417b"
Unitful = "1986cc42-f94f-5a68-af5c-568840ba703d"
UnitfulAstro = "6112ee07-acf9-5e0f-b108-d242c714bf9f"

[compat]
<<<<<<< HEAD
Requires = "1"
=======
ArrayInterface = "7"
>>>>>>> 4f61ba0c

[extras]
Test = "8dfed614-e22c-5e08-85e1-65c5234f0b40"

[targets]
test = ["Test"]<|MERGE_RESOLUTION|>--- conflicted
+++ resolved
@@ -29,11 +29,8 @@
 UnitfulAstro = "6112ee07-acf9-5e0f-b108-d242c714bf9f"
 
 [compat]
-<<<<<<< HEAD
 Requires = "1"
-=======
 ArrayInterface = "7"
->>>>>>> 4f61ba0c
 
 [extras]
 Test = "8dfed614-e22c-5e08-85e1-65c5234f0b40"
