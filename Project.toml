name = "Astrodynamics"
uuid = "673e7d9c-15b0-48d3-bce0-fab551f3a174"
authors = ["Joe Carpinelli <jdcarpinelli@gmail.com>"]
version = "0.1.0"

[deps]
ComponentArrays = "b0b7db55-cfe3-40fc-9ded-d10e2dbeff66"
DifferentialEquations = "0c46a032-eb83-5123-abaf-570d42b7fbaa"
Documenter = "e30172f5-a6a5-5a46-863b-614d45cd2de4"
Lazy = "50d2b5c4-7a5e-59d5-8109-a42b560f39c0"
LinearAlgebra = "37e2e46d-f89d-539d-b4ee-838fcccc9c8e"
LiveServer = "16fef848-5104-11e9-1b77-fb7a48bbb589"
Logging = "56ddb016-857b-54e1-b83d-db4d58db5568"
PhysicalConstants = "5ad8b20f-a522-5ce9-bfc9-ddf1d5bda6ab"
Plots = "91a5bcdd-55d7-5caf-9e0b-520d859cae80"
RecursiveArrayTools = "731186ca-8d62-57ce-b412-fbd966d074cd"
Reexport = "189a3867-3050-52da-a836-e630ba90ab69"
Revise = "295af30f-e4ad-537b-8983-00126c2a3abe"
Roots = "f2b01f46-fcfa-551c-844a-d8ac1e96c665"
StaticArrays = "90137ffa-7385-5640-81b9-e52037218182"
Test = "8dfed614-e22c-5e08-85e1-65c5234f0b40"
Unitful = "1986cc42-f94f-5a68-af5c-568840ba703d"
UnitfulAngles = "6fb2a4bd-7999-5318-a3b2-8ad61056cd98"
UnitfulAstro = "6112ee07-acf9-5e0f-b108-d242c714bf9f"

[compat]
<<<<<<< HEAD
Documenter = "0.25"
=======
Reexport = "0.2"
>>>>>>> 53229cce
<|MERGE_RESOLUTION|>--- conflicted
+++ resolved
@@ -24,8 +24,5 @@
 UnitfulAstro = "6112ee07-acf9-5e0f-b108-d242c714bf9f"
 
 [compat]
-<<<<<<< HEAD
 Documenter = "0.25"
-=======
-Reexport = "0.2"
->>>>>>> 53229cce
+Reexport = "0.2"